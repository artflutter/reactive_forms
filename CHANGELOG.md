--- conflicted
+++ resolved
@@ -1,5 +1,8 @@
-<<<<<<< HEAD
-## [1.0.7] - 2020-07-
+## [1.0.7] - 2020
+
+- *FormGroup.touch* mask all controls as touched.
+- renamed *FormGroup.formControl* to *FormGroup.control* 
+  and *FormArray.formControl* to *FormArray.control* to get this controls
 
 - *ReactiveValueListenableBuilder.builder* now pass as parameter the *control* instead of the 
   *value* so you can access the full control within the builder function.
@@ -7,13 +10,6 @@
 - Bonus widgets:
   - ReactiveDatePicker
   - ReactiveTimePicker
-=======
-## [1.0.7] - 2020
-
-- *FormGroup.touch* mask all controls as touched.
-- renamed *FormGroup.formControl* to *FormGroup.control* 
-  and *FormArray.formControl* to *FormArray.control* to get this controls
->>>>>>> d8bb8c56
 
 ## [1.0.6] - 2020-07-15
 
