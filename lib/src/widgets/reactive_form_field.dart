--- conflicted
+++ resolved
@@ -26,12 +26,8 @@
     Map<String, String> validationMessages,
   })  : assert(formControlName != null),
         assert(builder != null),
-<<<<<<< HEAD
         _builder = builder,
-=======
->>>>>>> d8bb8c56
         validationMessages = validationMessages ?? const {},
-        _builder = builder,
         super(key: key);
 
   @override
